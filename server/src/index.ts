--- conflicted
+++ resolved
@@ -1,14 +1,29 @@
-<<<<<<< HEAD
 import express, { Express, Request, Response } from "express";
 import ticketRoutes from './routes/getTicketRoutes';
 import serviceRoutes from './routes/serviceRoutes';
 import { errorMiddleware } from "./middleware/errorMiddleware";
-=======
->>>>>>> 0eae1c7f
 
 import app from './app';
 
-<<<<<<< HEAD
+const port = 3000;
+
+// Middleware
+app.use(express.json());
+app.use(express.urlencoded({ extended: true }));
+
+// CORS middleware
+app.use((req, res, next) => {
+  res.header('Access-Control-Allow-Origin', '*');
+  res.header('Access-Control-Allow-Methods', 'GET, POST, PUT, DELETE, OPTIONS');
+  res.header('Access-Control-Allow-Headers', 'Origin, X-Requested-With, Content-Type, Accept');
+  
+  if (req.method === 'OPTIONS') {
+    return res.sendStatus(200);
+  }
+  
+  next();
+});
+
 // Routes
 app.get("/", (req: Request, res: Response) => {
   res.json({ 
@@ -27,10 +42,6 @@
 
 // Error handling middleware
 app.use(errorMiddleware);
-=======
-const port = 3000;
-
->>>>>>> 0eae1c7f
 
 app.listen(port, () => {
   console.log(`Server is running on http://localhost:${port}`);
